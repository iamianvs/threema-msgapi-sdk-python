--- conflicted
+++ resolved
@@ -26,334 +26,7 @@
 from ._gateway import *
 from ._gateway import __version__
 from .exception import *
-<<<<<<< HEAD
-from .key import Key
-from .util import raise_server_error
-
-__author__ = 'Lennart Grahl <lennart.grahl@threema.ch>'
-__status__ = 'Production'
-__version__ = '2.1.7'
-__all__ = (
-    'feature_level',
-    'ReceptionCapability',
-    'Connection',
-) + exception.__all__
-
-feature_level = 3
-
-
-@enum.unique
-class ReceptionCapability(enum.Enum):
-    """
-    The reception capability of a Threema ID.
-    """
-    text = 'text'
-    image = 'image'
-    video = 'video'
-    audio = 'audio'
-    file = 'file'
-
-
-# noinspection PyShadowingNames,PyShadowingBuiltins
-class Connection:
-    """
-    Container for the sender's Threema ID and the Threema Gateway
-    secret. Can be applied to multiple messages for both simple and
-    end-to-end mode.
-
-    You should either use the `with` statement on this class or call
-    :func:`~Connection.close` after you are done querying the Threema
-    Gateway Service API.
-
-    Arguments:
-        - `id`: Threema ID of the sender.
-        - `secret`: Threema Gateway secret.
-        - `key`: Private key of the sender. Only required for
-          end-to-end mode.
-        - `key_file`: A file where the private key is stored in. Can
-          be used instead of passing the key directly.
-        - `verify_fingerprint`: Set to `True` if you want to verify the
-          TLS certificate of the Threema Gateway Server by a
-          fingerprint. (Recommended)
-        - `fingerprint`: A binary fingerprint of an DER-encoded TLS
-          certificate. Will fall back to a stored fingerprint which will
-          be invalid as soon as the certificate expires.
-    """
-    fingerprint = b'm\x7f\xa3\x1d\x80\xdcV\xf9\xc1\xed\x17\x98*\xd6\x01\x7f'
-    urls = {
-        'get_public_key': 'https://msgapi.threema.ch/pubkeys/{}',
-        'get_id_by_phone': 'https://msgapi.threema.ch/lookup/phone/{}',
-        'get_id_by_phone_hash': 'https://msgapi.threema.ch/lookup/phone_hash/{}',
-        'get_id_by_email': 'https://msgapi.threema.ch/lookup/email/{}',
-        'get_id_by_email_hash': 'https://msgapi.threema.ch/lookup/email_hash/{}',
-        'get_reception_capabilities': 'https://msgapi.threema.ch/capabilities/{}',
-        'get_credits': 'https://msgapi.threema.ch/credits',
-        'send_simple': 'https://msgapi.threema.ch/send_simple',
-        'send_e2e': 'https://msgapi.threema.ch/send_e2e',
-        'upload_blob': 'https://msgapi.threema.ch/upload_blob',
-        'download_blob': 'https://msgapi.threema.ch/blobs/{}'
-    }
-
-    def __init__(self, id, secret, key=None, key_file=None, fingerprint=None,
-                 verify_fingerprint=False):
-        if fingerprint is None and verify_fingerprint:
-            fingerprint = self.fingerprint
-        connector = aiohttp.TCPConnector(fingerprint=fingerprint)
-        self._session = aiohttp.ClientSession(connector=connector)
-        self._key = None
-        self._key_file = None
-        self.id = id
-        self.secret = secret
-        self.key = key
-        self.key_file = key_file
-
-    def __enter__(self):
-        return self
-
-    def __exit__(self, *_):
-        self.close()
-
-    def close(self):
-        """
-        Close the underlying :class:`aiohttp.ClientSession`.
-        """
-        self._session.close()
-
-    @property
-    def key(self):
-        """
-        Get the private key of the sender.
-
-        Set the private key of the sender. The key will be decoded
-        if required.
-        """
-        if self._key is None:
-            raise GatewayKeyError("Sender's private key not specified")
-        return self._key
-
-    @key.setter
-    def key(self, key):
-        if isinstance(key, str):
-            key = Key.decode(key, Key.Type.private)
-        self._key = key
-
-    @property
-    def key_file(self):
-        """
-        Get the path of the sender's private key file.
-
-        Set the private key of the sender by reading it from a file.
-        """
-        return self._key_file
-
-    @key_file.setter
-    def key_file(self, key_file):
-        if key_file is not None:
-            with open(key_file) as file:
-                self.key = file.readline().strip()
-        self._key_file = key_file
-
-    @asyncio.coroutine
-    @util.async_lru_cache(maxsize=1024, expiration=60 * 60)
-    def get_public_key(self, id):
-        """
-        Get the public key of a Threema ID.
-
-        Arguments:
-            - `id`: A Threema ID.
-
-        Return a :class:`libnacl.public.PublicKey` for a Threema ID.
-        """
-        response = yield from self._get(self.urls['get_public_key'].format(id))
-        if response.status == 200:
-            text = yield from response.text()
-            key = libnacl.encode.hex_decode(text)
-            return libnacl.public.PublicKey(key)
-        else:
-            yield from raise_server_error(response, KeyServerError)
-
-    @asyncio.coroutine
-    @util.async_lru_cache(maxsize=1024, expiration=60 * 60)
-    def get_id(self, **mode):
-        """
-        Get a user's Threema ID.
-
-        Use **only one** of the arguments described below.
-
-        Arguments:
-            - `phone`: A phone number in E.164 format without the
-              leading `+`.
-            - `phone_hash`: An HMAC-SHA256 hash of an E.164 phone
-              number without the leading `+`.
-            - `email`: A lowercase email address.
-            - `email_hash`: An HMAC-SHA256 hash of a lowercase and
-              whitespace-trimmed email address.
-
-        Return the Threema ID.
-        """
-        modes = {
-            'phone': 'get_id_by_phone',
-            'phone_hash': 'get_id_by_phone_hash',
-            'email': 'get_id_by_email',
-            'email_hash': 'get_id_by_email_hash'
-        }
-
-        # Check mode
-        if len(set(mode) - set(modes)) > 0:
-            raise IDError('Unknown mode selected: {}'.format(set(mode)))
-        mode_length = len(mode)
-        if mode_length > 1 or mode_length == 0:
-            raise IDError('Use (only) one of the possible modes to get a Threema ID')
-
-        # Select mode and start request
-        mode, value = mode.popitem()
-        response = yield from self._get(self.urls[modes[mode]].format(value))
-        if response.status == 200:
-            return (yield from response.text())
-        else:
-            yield from raise_server_error(response, IDServerError)
-
-    @asyncio.coroutine
-    @util.async_lru_cache(maxsize=128, expiration=5 * 60)
-    def get_reception_capabilities(self, id):
-        """
-        Get the reception capabilities of a Threema ID.
-
-        Arguments:
-            - `id`: A Threema ID.
-
-        Return a set containing items from :class:`ReceptionCapability`.
-        """
-        get_coroutine = self._get(self.urls['get_reception_capabilities'].format(id))
-        response = yield from get_coroutine
-        if response.status == 200:
-            try:
-                text = yield from response.text()
-                return {ReceptionCapability(capability.strip())
-                        for capability in text.split(',')}
-            except ValueError as exc:
-                yield from response.release()
-                raise ReceptionCapabilitiesError('Invalid reception capability') from exc
-        else:
-            yield from raise_server_error(response, ReceptionCapabilitiesServerError)
-
-    @asyncio.coroutine
-    def get_credits(self):
-        """
-        Return the number of credits left on the account.
-        """
-        response = yield from self._get(self.urls['get_credits'])
-        if response.status == 200:
-            text = yield from response.text()
-            return int(text)
-        else:
-            yield from raise_server_error(response, CreditsServerError)
-
-    @asyncio.coroutine
-    def send_simple(self, **data):
-        """
-        Send a message by using the simple mode.
-
-        Arguments:
-            - `data`: A dictionary containing POST data.
-
-        Return the ID of the message.
-        """
-        return (yield from self._send(self.urls['send_simple'], data))
-
-    @asyncio.coroutine
-    def send_e2e(self, **data):
-        """
-        Send a message by using the end-to-end mode.
-
-        Arguments:
-            - `data`: A dictionary containing POST data.
-
-        Return the ID of the message.
-        """
-        return (yield from self._send(self.urls['send_e2e'], data))
-
-    @asyncio.coroutine
-    def upload(self, data):
-        """
-        Upload a blob.
-
-        Arguments:
-            - `data`: Binary data.
-
-        Return the ID of the blob.
-        """
-        return (yield from self._upload(self.urls['upload_blob'], data))
-
-    @asyncio.coroutine
-    def download(self, id):
-        """
-        Download a blob.
-
-        Arguments:
-            - `id`: The blob ID.
-
-        Return a :class:`aiohttp.ClientResponse` instance.
-        """
-        response = yield from self._get(self.urls['download_blob'].format(id))
-        if response.status == 200:
-            return response
-        else:
-            yield from raise_server_error(response, BlobServerError)
-
-    @asyncio.coroutine
-    def _get(self, *args, **kwargs):
-        """
-        Wrapper for :func:`requests.get` that injects the connection's
-        Threema ID and its secret.
-
-        Return a :class:`aiohttp.ClientResponse` instance.
-        """
-        kwargs.setdefault('params', {})
-        kwargs['params'].setdefault('from', self.id)
-        kwargs['params'].setdefault('secret', self.secret)
-        return (yield from self._session.get(*args, **kwargs))
-
-    @asyncio.coroutine
-    def _send(self, url, data):
-        """
-        Send a message.
-
-        Arguments:
-            - `url`: URL for the request.
-            - `data`: A dictionary containing POST data.
-
-        Return the ID of the message.
-        """
-        # Inject Threema ID and secret
-        data.setdefault('from', self.id)
-        data.setdefault('secret', self.secret)
-
-        # Send message
-        response = yield from self._session.post(url, data=data)
-        if response.status == 200:
-            return (yield from response.text())
-        else:
-            yield from raise_server_error(response, MessageServerError)
-
-    @asyncio.coroutine
-    def _upload(self, url, data):
-        """
-        Upload a blob.
-
-        Arguments:
-            - `data`: Binary data.
-
-        Return the ID of the blob.
-        """
-        # Inject Threema ID and secret
-        params = {'from': self.id, 'secret': self.secret}
-
-        # Prepare multipart encoded file
-        files = {'blob': data}
-=======
 from . import bin, simple, e2e, key, util
->>>>>>> 06c4d854
 
 __all__ = tuple(itertools.chain(
     _gateway.__all__,
