"""
Utility functions.
"""
import asyncio
<<<<<<< HEAD
import collections
import functools

import libnacl
# noinspection PyPackageRequirements
import lru
=======
import io
import os

import libnacl
import logging
import logbook
import logbook.compat
import logbook.more
>>>>>>> 06c4d854

from .key import Key

__all__ = (
    'enable_logging',
    'disable_logging',
    'get_logger',
    'read_key_or_key_file',
    'raise_server_error',
    'randint',
<<<<<<< HEAD
    'async_lru_cache',
=======
    'ViewIOReader',
    'ViewIOWriter',
>>>>>>> 06c4d854
)

_logger_group = logbook.LoggerGroup()
_logger_group.disabled = True
_logger_redirect_handler = logbook.compat.RedirectLoggingHandler()
_logger_convert_level_handler = logbook.compat.LoggingHandler()


def _convert_level(logging_level):
    return _logger_convert_level_handler.convert_level(logging_level)


def enable_logging(level=logbook.WARNING, asyncio_level=None, aiohttp_level=None):
    # Determine levels
    level = logbook.lookup_level(level)
    converted_level = _convert_level(level)
    if asyncio_level is None:
        asyncio_level = converted_level
    else:
        asyncio_level = _convert_level(asyncio_level)
    if aiohttp_level is None:
        aiohttp_level = converted_level
    else:
        aiohttp_level = _convert_level(aiohttp_level)

    # Enable logger group
    _logger_group.disabled = False

    # Enable asyncio debug logging
    os.environ['PYTHONASYNCIODEBUG'] = '1'

    # Redirect asyncio logger
    logger = logging.getLogger('asyncio')
    logger.setLevel(asyncio_level)
    logger.addHandler(_logger_redirect_handler)

    # Redirect aiohttp logger
    logger = logging.getLogger('aiohttp')
    logger.setLevel(aiohttp_level)
    logger.addHandler(_logger_redirect_handler)


def disable_logging():
    # Reset aiohttp logger
    logger = logging.getLogger('aiohttp')
    logger.removeHandler(_logger_redirect_handler)
    logger.setLevel(logging.NOTSET)

    # Reset asyncio logger
    logger = logging.getLogger('asyncio')
    logger.removeHandler(_logger_redirect_handler)
    logger.setLevel(logging.NOTSET)

    # Disable asyncio debug logging
    del os.environ['PYTHONASYNCIODEBUG']

    # Disable logger group
    _logger_group.disabled = True


def get_logger(name=None, level=logbook.NOTSET):
    """
    Return a :class:`logbook.Logger`.

    Arguments:
        - `name`: The name of a specific sub-logger.
    """
    base_name = 'threema.gateway'
    name = base_name if name is None else '.'.join((base_name, name))

    # Create new logger and add to group
    logger = logbook.Logger(name=name, level=level)
    _logger_group.add_logger(logger)
    return logger


# TODO: Raises
def read_key_or_key_file(key, expected_type):
    """
    Decode a hex-encoded key or read it from a file.

    Arguments:
        - `key`: A hex-encoded key or the name of a file which contains
          a key.
        - `expected_type`: One of the types of :class:`Key.Type`.

    Return a:class:`libnacl.public.SecretKey` or
    :class:`libnacl.public.PublicKey` instance.
    """
    # Read key file (if any)
    try:
        with open(key) as file:
            key = file.readline().strip()
    except IOError:
        pass

    # Convert to key instance
    return Key.decode(key, expected_type)


@asyncio.coroutine
def raise_server_error(response, error):
    """
    Raise a :class:`GatewayServerError` exception from a
    HTTP response. Releases the response before raising.


    Arguments:
        - `response`: A :class:`aiohttp.ClientResponse` instance.
        - `error`: The :class:`GatewayServerError`. to instantiate.

    Always raises :class:`GatewayServerError`.
    """
    status = response.status
    yield from response.release()
    raise error(status)


def randint(a, b):
    """
    Return a cryptographically secure random integer N such that
    ``a <= N <= b``.
    """
    n = libnacl.randombytes_uniform(b) + a
    assert a <= n <= b
    return n


<<<<<<< HEAD
class _HashedSeq(list):
    """
    This class guarantees that hash() will be called no more than once
    per element.  This is important because the lru_cache() will hash
    the key multiple times on a cache miss.
    """
    __slots__ = 'hash_value'

    # noinspection PyMissingConstructor
    def __init__(self, tuple_):
        self[:] = tuple_
        self.hash_value = hash(tuple_)

    def __hash__(self):
        return self.hash_value


# noinspection PyPep8Naming
_CacheInfo = collections.namedtuple(
    'CacheInfo', ('hits', 'misses', 'maxsize', 'currsize'))


def _make_key(
    args, kwargs, typed,
    fast_types={int, str, frozenset, type(None)},
    kwargs_mark=(object(),),
):
    """
    Make a cache key from optionally typed positional and keyword arguments

    The key is constructed in a way that is flat as possible rather than
    as a nested structure that would take more memory.

    If there is only a single argument and its data type is known to cache
    its hash value, then that argument is returned without a wrapper.  This
    saves space and improves lookup speed.
    """
    key = args
    if kwargs:
        sorted_items = sorted(kwargs.items())
        key += kwargs_mark
        for item in sorted_items:
            key += item
    else:
        sorted_items = []
    if typed:
        key += tuple(type(v) for v in args)
        if kwargs:
            key += tuple(type(v) for k, v in sorted_items)
    elif len(key) == 1 and type(key[0]) in fast_types:
        return key[0]
    return _HashedSeq(key)


class _LRUCacheDict(lru.LRUCacheDict):
    def __init__(self, *args, **kwargs):
        self.hits = self.misses = 0
        super().__init__(*args, **kwargs)

    def __len__(self):
        return self.size()

    def info(self):
        """Report cache statistics"""
        return _CacheInfo(self.hits, self.misses, self.max_size, len(self))

    def __getitem__(self, key):
        try:
            item = super().__getitem__(key)
        except KeyError:
            self.misses += 1
            raise
        else:
            self.hits += 1
            return item

    def clear(self):
        super().clear()
        self.hits = self.misses = 0


def async_lru_cache(maxsize=1024, expiration=15 * 60, typed=False):
    """
    Least-recently-used cache decorator for asyncio coroutines.

    If *maxsize* is set to None, the LRU features are disabled and the
    cache can grow without bound.

    If *expiration* is set, cached values will be cleared after
    *expiration* seconds.

    If *typed* is True, arguments of different types will be cached
    separately. For example, f(3.0) and f(3) will be treated as distinct
    calls with distinct results.

    Arguments to the cached function must be hashable.

    View the cache statistics named tuple (hits, misses, maxsize,
    currsize) with f.cache_info().  Clear the cache and statistics
    with f.cache_clear(). Access the underlying function with
    f.__wrapped__.

    See:  http://en.wikipedia.org/wiki/Cache_algorithms#Least_Recently_Used
    """

    def decorating_function(func):
        cache = _LRUCacheDict(max_size=maxsize, expiration=expiration)

        @asyncio.coroutine
        def wrapper(*args, **kwargs):
            # Make cached key
            key = _make_key(args, kwargs, typed)

            # Get from cache
            try:
                return cache[key]
            except KeyError:
                pass

            # Miss, retrieve from coroutine
            value = yield from func(*args, **kwargs)
            cache[key] = value
            return value

        wrapper.cache = cache
        wrapper.cache_info = cache.info
        wrapper.cache_clear = cache.clear

        return functools.update_wrapper(wrapper, func)

    return decorating_function
=======
# TODO: Document properly
class ViewIOReader(io.RawIOBase):
    def __init__(self, bytes_or_view):
        super().__init__()
        if isinstance(bytes_or_view, bytes):
            bytes_or_view = memoryview(bytes_or_view)
        self._view = bytes_or_view
        self._offset = 0
        self._length = len(self._view)

    # IOBase methods

    def fileno(self):
        raise OSError('No file descriptors used')

    def isatty(self):
        return False

    def readable(self):
        return True

    def readline(self, size=-1):
        raise NotImplementedError

    def readlines(self, hint=-1):
        raise NotImplementedError

    def seek(self, offset, whence=os.SEEK_SET):
        if whence == os.SEEK_SET:
            pass
        elif whence == os.SEEK_CUR:
            offset += self._offset
        elif whence == os.SEEK_END:
            offset = self._length - offset
        else:
            raise ValueError('Invalid whence value')
        if not 0 < offset <= self._length:
            raise ValueError('Offset is greater than view length')
        self._offset = offset
        return offset

    def seekable(self):
        return True

    def tell(self):
        return self._offset

    def writable(self):
        return False

    # RawIOBase methods

    def read(self, size=-1):
        if size == -1:
            return self.readall()
        elif size < 0:
            raise ValueError('Negative size')
        start, end = self._offset, min(self._offset + size, self._length)
        self._offset = end
        return self._view[start:end]

    def readall(self):
        return self.read(self._length - self._offset)

    def readinto(self, b):
        data = self.readall()
        b.extend(data)
        return len(data)

    # Custom methods

    def __len__(self):
        return self._length - self._offset

    def readexactly(self, size):
        data = self.read(size)
        if len(data) < size:
            raise asyncio.IncompleteReadError(data, size)
        else:
            return data


# TODO: Document properly
class ViewIOWriter(io.RawIOBase):
    def __init__(self, bytes_or_views=None):
        super().__init__()
        self._views = []
        self._length = 0
        if bytes_or_views is not None:
            for bytes_or_view in bytes_or_views:
                self.writeexactly(bytes_or_view)

    # IOBase methods

    def fileno(self):
        raise OSError('No file descriptors used')

    def isatty(self):
        return False

    def readable(self):
        return False

    def seekable(self):
        return False

    def writable(self):
        return True

    # RawIOBase methods

    def write(self, bytes_or_view):
        # Convert to memoryview if necessary
        if isinstance(bytes_or_view, bytes):
            bytes_or_view = memoryview(bytes_or_view)

        # Append
        length = len(bytes_or_view)
        self._length += length
        self._views.append(bytes_or_view)
        return length

    def writelines(self, lines):
        raise NotImplementedError

    # Custom methods

    def __radd__(self, other):
        self.extend(other)
        return self

    def __len__(self):
        return self._length

    def getvalue(self):
        return b''.join(self._views)

    # noinspection PyProtectedMember
    def extend(self, other):
        self._views += other._views
        self._length += other._length

    def writeexactly(self, bytes_or_view):
        return self.write(bytes_or_view)
>>>>>>> 06c4d854
<|MERGE_RESOLUTION|>--- conflicted
+++ resolved
@@ -2,23 +2,17 @@
 Utility functions.
 """
 import asyncio
-<<<<<<< HEAD
 import collections
 import functools
-
-import libnacl
-# noinspection PyPackageRequirements
-import lru
-=======
 import io
 import os
 
 import libnacl
+import lru
 import logging
 import logbook
 import logbook.compat
 import logbook.more
->>>>>>> 06c4d854
 
 from .key import Key
 
@@ -29,12 +23,9 @@
     'read_key_or_key_file',
     'raise_server_error',
     'randint',
-<<<<<<< HEAD
-    'async_lru_cache',
-=======
     'ViewIOReader',
     'ViewIOWriter',
->>>>>>> 06c4d854
+    'async_lru_cache',
 )
 
 _logger_group = logbook.LoggerGroup()
@@ -163,7 +154,152 @@
     return n
 
 
-<<<<<<< HEAD
+# TODO: Document properly
+class ViewIOReader(io.RawIOBase):
+    def __init__(self, bytes_or_view):
+        super().__init__()
+        if isinstance(bytes_or_view, bytes):
+            bytes_or_view = memoryview(bytes_or_view)
+        self._view = bytes_or_view
+        self._offset = 0
+        self._length = len(self._view)
+
+    # IOBase methods
+
+    def fileno(self):
+        raise OSError('No file descriptors used')
+
+    def isatty(self):
+        return False
+
+    def readable(self):
+        return True
+
+    def readline(self, size=-1):
+        raise NotImplementedError
+
+    def readlines(self, hint=-1):
+        raise NotImplementedError
+
+    def seek(self, offset, whence=os.SEEK_SET):
+        if whence == os.SEEK_SET:
+            pass
+        elif whence == os.SEEK_CUR:
+            offset += self._offset
+        elif whence == os.SEEK_END:
+            offset = self._length - offset
+        else:
+            raise ValueError('Invalid whence value')
+        if not 0 < offset <= self._length:
+            raise ValueError('Offset is greater than view length')
+        self._offset = offset
+        return offset
+
+    def seekable(self):
+        return True
+
+    def tell(self):
+        return self._offset
+
+    def writable(self):
+        return False
+
+    # RawIOBase methods
+
+    def read(self, size=-1):
+        if size == -1:
+            return self.readall()
+        elif size < 0:
+            raise ValueError('Negative size')
+        start, end = self._offset, min(self._offset + size, self._length)
+        self._offset = end
+        return self._view[start:end]
+
+    def readall(self):
+        return self.read(self._length - self._offset)
+
+    def readinto(self, b):
+        data = self.readall()
+        b.extend(data)
+        return len(data)
+
+    # Custom methods
+
+    def __len__(self):
+        return self._length - self._offset
+
+    def readexactly(self, size):
+        data = self.read(size)
+        if len(data) < size:
+            raise asyncio.IncompleteReadError(data, size)
+        else:
+            return data
+
+
+# TODO: Document properly
+class ViewIOWriter(io.RawIOBase):
+    def __init__(self, bytes_or_views=None):
+        super().__init__()
+        self._views = []
+        self._length = 0
+        if bytes_or_views is not None:
+            for bytes_or_view in bytes_or_views:
+                self.writeexactly(bytes_or_view)
+
+    # IOBase methods
+
+    def fileno(self):
+        raise OSError('No file descriptors used')
+
+    def isatty(self):
+        return False
+
+    def readable(self):
+        return False
+
+    def seekable(self):
+        return False
+
+    def writable(self):
+        return True
+
+    # RawIOBase methods
+
+    def write(self, bytes_or_view):
+        # Convert to memoryview if necessary
+        if isinstance(bytes_or_view, bytes):
+            bytes_or_view = memoryview(bytes_or_view)
+
+        # Append
+        length = len(bytes_or_view)
+        self._length += length
+        self._views.append(bytes_or_view)
+        return length
+
+    def writelines(self, lines):
+        raise NotImplementedError
+
+    # Custom methods
+
+    def __radd__(self, other):
+        self.extend(other)
+        return self
+
+    def __len__(self):
+        return self._length
+
+    def getvalue(self):
+        return b''.join(self._views)
+
+    # noinspection PyProtectedMember
+    def extend(self, other):
+        self._views += other._views
+        self._length += other._length
+
+    def writeexactly(self, bytes_or_view):
+        return self.write(bytes_or_view)
+
+
 class _HashedSeq(list):
     """
     This class guarantees that hash() will be called no more than once
@@ -294,150 +430,4 @@
 
         return functools.update_wrapper(wrapper, func)
 
-    return decorating_function
-=======
-# TODO: Document properly
-class ViewIOReader(io.RawIOBase):
-    def __init__(self, bytes_or_view):
-        super().__init__()
-        if isinstance(bytes_or_view, bytes):
-            bytes_or_view = memoryview(bytes_or_view)
-        self._view = bytes_or_view
-        self._offset = 0
-        self._length = len(self._view)
-
-    # IOBase methods
-
-    def fileno(self):
-        raise OSError('No file descriptors used')
-
-    def isatty(self):
-        return False
-
-    def readable(self):
-        return True
-
-    def readline(self, size=-1):
-        raise NotImplementedError
-
-    def readlines(self, hint=-1):
-        raise NotImplementedError
-
-    def seek(self, offset, whence=os.SEEK_SET):
-        if whence == os.SEEK_SET:
-            pass
-        elif whence == os.SEEK_CUR:
-            offset += self._offset
-        elif whence == os.SEEK_END:
-            offset = self._length - offset
-        else:
-            raise ValueError('Invalid whence value')
-        if not 0 < offset <= self._length:
-            raise ValueError('Offset is greater than view length')
-        self._offset = offset
-        return offset
-
-    def seekable(self):
-        return True
-
-    def tell(self):
-        return self._offset
-
-    def writable(self):
-        return False
-
-    # RawIOBase methods
-
-    def read(self, size=-1):
-        if size == -1:
-            return self.readall()
-        elif size < 0:
-            raise ValueError('Negative size')
-        start, end = self._offset, min(self._offset + size, self._length)
-        self._offset = end
-        return self._view[start:end]
-
-    def readall(self):
-        return self.read(self._length - self._offset)
-
-    def readinto(self, b):
-        data = self.readall()
-        b.extend(data)
-        return len(data)
-
-    # Custom methods
-
-    def __len__(self):
-        return self._length - self._offset
-
-    def readexactly(self, size):
-        data = self.read(size)
-        if len(data) < size:
-            raise asyncio.IncompleteReadError(data, size)
-        else:
-            return data
-
-
-# TODO: Document properly
-class ViewIOWriter(io.RawIOBase):
-    def __init__(self, bytes_or_views=None):
-        super().__init__()
-        self._views = []
-        self._length = 0
-        if bytes_or_views is not None:
-            for bytes_or_view in bytes_or_views:
-                self.writeexactly(bytes_or_view)
-
-    # IOBase methods
-
-    def fileno(self):
-        raise OSError('No file descriptors used')
-
-    def isatty(self):
-        return False
-
-    def readable(self):
-        return False
-
-    def seekable(self):
-        return False
-
-    def writable(self):
-        return True
-
-    # RawIOBase methods
-
-    def write(self, bytes_or_view):
-        # Convert to memoryview if necessary
-        if isinstance(bytes_or_view, bytes):
-            bytes_or_view = memoryview(bytes_or_view)
-
-        # Append
-        length = len(bytes_or_view)
-        self._length += length
-        self._views.append(bytes_or_view)
-        return length
-
-    def writelines(self, lines):
-        raise NotImplementedError
-
-    # Custom methods
-
-    def __radd__(self, other):
-        self.extend(other)
-        return self
-
-    def __len__(self):
-        return self._length
-
-    def getvalue(self):
-        return b''.join(self._views)
-
-    # noinspection PyProtectedMember
-    def extend(self, other):
-        self._views += other._views
-        self._length += other._length
-
-    def writeexactly(self, bytes_or_view):
-        return self.write(bytes_or_view)
->>>>>>> 06c4d854
+    return decorating_function